/* This Source Code Form is subject to the terms of the Mozilla Public
 * License, v. 2.0. If a copy of the MPL was not distributed with this
 * file, You can obtain one at http://mozilla.org/MPL/2.0/. */

use api::{ClipId, DeviceUintRect, DocumentId, Epoch};
use api::{ExternalImageData, ExternalImageId};
use api::{ImageFormat, PipelineId};
use api::DebugCommand;
use device::TextureFilter;
use gpu_cache::GpuCacheUpdateList;
use fxhash::FxHasher;
use profiler::BackendProfileCounters;
use std::{usize, i32};
use std::collections::{HashMap, HashSet};
use std::f32;
use std::hash::BuildHasherDefault;
use std::path::PathBuf;
use std::sync::Arc;

#[cfg(feature = "capture")]
use capture::{CaptureConfig, ExternalCaptureImage, PlainExternalImage};
use tiling;

pub type FastHashMap<K, V> = HashMap<K, V, BuildHasherDefault<FxHasher>>;
pub type FastHashSet<K> = HashSet<K, BuildHasherDefault<FxHasher>>;

// An ID for a texture that is owned by the
// texture cache module. This can include atlases
// or standalone textures allocated via the
// texture cache (e.g. if an image is too large
// to be added to an atlas). The texture cache
// manages the allocation and freeing of these
// IDs, and the rendering thread maintains a
// map from cache texture ID to native texture.

#[derive(Copy, Clone, Debug, Eq, PartialEq, Hash)]
#[cfg_attr(feature = "capture", derive(Deserialize, Serialize))]
pub struct CacheTextureId(pub usize);

#[derive(Debug, Copy, Clone, Eq, PartialEq, Hash)]
#[cfg_attr(feature = "capture", derive(Deserialize, Serialize))]
pub struct RenderPassIndex(pub usize);

// Represents the source for a texture.
// These are passed from throughout the
// pipeline until they reach the rendering
// thread, where they are resolved to a
// native texture ID.

#[derive(Copy, Clone, Debug, Eq, PartialEq, Hash)]
#[cfg_attr(feature = "capture", derive(Deserialize, Serialize))]
pub enum SourceTexture {
    Invalid,
    TextureCache(CacheTextureId),
    External(ExternalImageData),
    CacheA8,
    CacheRGBA8,
    // XXX Remove this once RenderTaskCacheA8 is used.
    #[allow(dead_code)]
    RenderTaskCacheA8(RenderPassIndex),
    RenderTaskCacheRGBA8(RenderPassIndex),
}

pub const ORTHO_NEAR_PLANE: f32 = -1000000.0;
pub const ORTHO_FAR_PLANE: f32 = 1000000.0;

#[derive(Copy, Clone, Debug, PartialEq)]
#[cfg_attr(feature = "capture", derive(Deserialize, Serialize))]
pub struct RenderTargetInfo {
    pub has_depth: bool,
}

#[derive(Debug)]
pub enum TextureUpdateSource {
    External {
        id: ExternalImageId,
        channel_index: u8,
    },
    Bytes { data: Arc<Vec<u8>> },
}

#[derive(Debug)]
pub enum TextureUpdateOp {
    Create {
        width: u32,
        height: u32,
        format: ImageFormat,
        filter: TextureFilter,
        render_target: Option<RenderTargetInfo>,
        layer_count: i32,
    },
    Update {
        rect: DeviceUintRect,
        stride: Option<u32>,
        offset: u32,
        layer_index: i32,
        source: TextureUpdateSource,
    },
    Free,
}

#[derive(Debug)]
pub struct TextureUpdate {
    pub id: CacheTextureId,
    pub op: TextureUpdateOp,
}

#[derive(Default)]
pub struct TextureUpdateList {
    pub updates: Vec<TextureUpdate>,
}

impl TextureUpdateList {
    pub fn new() -> Self {
        TextureUpdateList {
            updates: Vec::new(),
        }
    }

    #[inline]
    pub fn push(&mut self, update: TextureUpdate) {
        self.updates.push(update);
    }
}

/// Mostly wraps a tiling::Frame, adding a bit of extra information.
pub struct RenderedDocument {
    /// The last rendered epoch for each pipeline present in the frame.
    /// This information is used to know if a certain transformation on the layout has
    /// been rendered, which is necessary for reftests.
    pub pipeline_epoch_map: FastHashMap<PipelineId, Epoch>,
    /// The layers that are currently affected by the over-scrolling animation.
    pub layers_bouncing_back: FastHashSet<ClipId>,

    pub frame: tiling::Frame,
}

impl RenderedDocument {
    pub fn new(
        pipeline_epoch_map: FastHashMap<PipelineId, Epoch>,
        layers_bouncing_back: FastHashSet<ClipId>,
        frame: tiling::Frame,
    ) -> Self {
        RenderedDocument {
            pipeline_epoch_map,
            layers_bouncing_back,
            frame,
        }
    }
}

pub enum DebugOutput {
    FetchDocuments(String),
    FetchClipScrollTree(String),
    #[cfg(feature = "capture")]
    SaveCapture(CaptureConfig, Vec<ExternalCaptureImage>),
    #[cfg(feature = "capture")]
    LoadCapture(PathBuf, Vec<PlainExternalImage>),
}

pub enum ResultMsg {
    DebugCommand(DebugCommand),
    DebugOutput(DebugOutput),
    RefreshShader(PathBuf),
    UpdateGpuCache(GpuCacheUpdateList),
    UpdateResources {
        updates: TextureUpdateList,
        cancel_rendering: bool,
    },
    PublishDocument(
        DocumentId,
        RenderedDocument,
        TextureUpdateList,
        BackendProfileCounters,
    ),
<<<<<<< HEAD
=======
    UpdateResources {
        updates: TextureUpdateList,
        cancel_rendering: bool,
    },
}

#[derive(Clone, Debug)]
pub struct ResourceCacheError {
    description: String,
}

impl ResourceCacheError {
    pub fn new(description: String) -> ResourceCacheError {
        ResourceCacheError {
            description,
        }
    }
>>>>>>> 54b48faa
}<|MERGE_RESOLUTION|>--- conflicted
+++ resolved
@@ -173,12 +173,6 @@
         TextureUpdateList,
         BackendProfileCounters,
     ),
-<<<<<<< HEAD
-=======
-    UpdateResources {
-        updates: TextureUpdateList,
-        cancel_rendering: bool,
-    },
 }
 
 #[derive(Clone, Debug)]
@@ -192,5 +186,4 @@
             description,
         }
     }
->>>>>>> 54b48faa
 }